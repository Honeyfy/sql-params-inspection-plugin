<!-- Copyright 2000-2019 JetBrains s.r.o. Use of this source code is governed by the Apache 2.0 license that can be found in the LICENSE file. -->

<idea-plugin>
  <!--  Unique id for this plugin. Must stay constant for the life of the plugin.  -->
  <id>gong.io.sql.params.inspection</id>

  <!-- Text to display as name on Preferences/Settings | Plugin page -->
  <name>SQL Params Qualifier</name>

  <!-- The version of this plugin -->
<<<<<<< HEAD
  <version>1.2.3</version>
=======
  <version>1.2.2</version>
>>>>>>> e8cefa8f

  <change-notes>
    <![CDATA[
      Added more features to make plugin comprehensive as possible
      <ul>
        <li>Bug fixes around testing file existence</li>
        <li>Reverse checks from sql file to java code</li>
        <li>Single tenant checks</li>
        <li>Check all types of sqlSingleStatement && sqlMultipleStatements: sql, sqlNoLogging and statement</li>
        <li>Check all types of params: param, paramArray and paramNull</li>
        <li>Ignore commented placeholders in sql files</li>
        <li>Mark error if sql file does not exists</li>
<<<<<<< HEAD
        <li>Added support for new param methods: paramLongsArray, paramStringsArray, paramEnumNamesArray</li>
=======
        <li>Bug fix, removed redundant intellij custom Sets library (use simple new HashSet)/li>
>>>>>>> e8cefa8f
      </ul>
    ]]>
  </change-notes>
  <!-- Compatible with the following versions of IntelliJ Platform -->
  <idea-version since-build="173"/>

  <!-- Product and plugin compatibility requirements -->
  <depends>com.intellij.modules.java</depends>

  <!-- Text to display as description on Preferences/Settings | Plugin page  -->
  <description>
    <![CDATA[
      Sql Params Inspection Tool.<br> Verify sql params have a matching place holder in the respective sql
      and vice versa.
    ]]>
  </description>


  <!-- Text to display as company information on Preferences/Settings | Plugin page -->
  <vendor url="https://gong.io">Gong IO</vendor>

  <extensions defaultExtensionNs="com.intellij">

    <!--  Extend the IntelliJ Platform local inspection type, and connect it to the implementation class
          in this plugin.
          <localInspection> type element is applied within the scope of a file under edit.
              It is preferred over <inspectionToolProvider>
              @see intellij.platform.resources.LangExtensionPoints
              @see com.intellij.codeInspection.InspectionProfileEntry
          Attributes:
            language= Language ID
            shortName= Not specified, will be computed by the underlying implementation classes.
            displayName= The string to be shown in the Preferences | Editor | Inspections panel
                The displayName gets registered to identify this inspection.
                Can be localized using key= and bundle= attributes instead.
            groupPath= Defines the outermost grouping for this inspection in
                the Preferences | Editor | Inspections panel. Not localized.
            groupBundle= Name of *.bundle file to translate groupKey.
                In this case reuse an IntelliJ Platform bundle file from intellij.platform.resources.en
            groupKey= Key to use for translation subgroup name using groupBundle file.
                In this case reuse the IntelliJ Platform subcategory "Probable bugs"
            enabledByDefault= Inspection state when Inspections panel is created.
            level= The default level of error found by this inspection, e.g. INFO, ERROR, etc.
                @see com.intellij.codeHighlighting.HighlightDisplayLevel
            implementationClass= FQN of inspection implementation
           -->
    <localInspection language="JAVA"
                     displayName="Sql param qualifier"
                     groupPath="Java"
                     groupBundle="messages.InspectionsBundle"
                     groupKey="group.names.probable.bugs"
                     enabledByDefault="true"
                     level="ERROR"
                     implementationClass="com.intellij.codeInspection.NonExistingSqlParamInspection"/>

  </extensions>

</idea-plugin><|MERGE_RESOLUTION|>--- conflicted
+++ resolved
@@ -8,11 +8,7 @@
   <name>SQL Params Qualifier</name>
 
   <!-- The version of this plugin -->
-<<<<<<< HEAD
   <version>1.2.3</version>
-=======
-  <version>1.2.2</version>
->>>>>>> e8cefa8f
 
   <change-notes>
     <![CDATA[
@@ -25,11 +21,8 @@
         <li>Check all types of params: param, paramArray and paramNull</li>
         <li>Ignore commented placeholders in sql files</li>
         <li>Mark error if sql file does not exists</li>
-<<<<<<< HEAD
+        <li>Bug fix, removed redundant intellij custom Sets library (use simple new HashSet)/li>
         <li>Added support for new param methods: paramLongsArray, paramStringsArray, paramEnumNamesArray</li>
-=======
-        <li>Bug fix, removed redundant intellij custom Sets library (use simple new HashSet)/li>
->>>>>>> e8cefa8f
       </ul>
     ]]>
   </change-notes>
